--- conflicted
+++ resolved
@@ -42,34 +42,22 @@
                 "Specified congeners F, E, D, and C of streptothricin, as reported in reference https://doi.org/10.1038/nchembio.1040 Also added coordinates and evidence",
                 "Added synonyms and activities to all 4 metabolites (ST-F, E, D, C)",
                 "Changes reviewed and approved",
-<<<<<<< HEAD
-                "Changes reviewed and approved"
-=======
                 "Changes reviewed and approved",
                 "Fix compound evidence"
->>>>>>> c4f08a84
             ],
             "contributors": [
                 "RKFOW2BJ2UIGZ6GYHFZX4BHF",
                 "RKFOW2BJ2UIGZ6GYHFZX4BHF",
                 "C62OJVVH7XOTOTFZSJT727YU",
-<<<<<<< HEAD
-                "6Q7UQYZ273A5REKZFDZCLJJ7"
-=======
                 "6Q7UQYZ273A5REKZFDZCLJJ7",
                 "3UOU7PODQJXIM6BEPUHHRRA5"
->>>>>>> c4f08a84
             ],
             "updated_at": [
                 "2023-10-06T18:48:19.239086",
                 "2023-10-13T12:56:28.616593",
                 "2023-10-17T16:16:17.008122",
-<<<<<<< HEAD
-                "2023-10-17T16:17:41.136133"
-=======
                 "2023-10-17T16:17:41.136133",
                 "2023-12-04T19:22:01"
->>>>>>> c4f08a84
             ],
             "version": "next"
         }
@@ -95,149 +83,79 @@
                         "activity": "antibacterial"
                     }
                 ],
-<<<<<<< HEAD
-                "evidence": [
-                    "Other"
+                "evidence": [
+                    "Mass spectrometry"
                 ]
             },
             {
-                "compound": "streptothricin E",
+                "chem_acts": [
+                    {
+                        "activity": "toxic"
+                    },
+                    {
+                        "activity": "antibacterial"
+                    }
+                ],
+                "chem_struct": "NCCC[C@H](N)CC(=O)NCCC[C@H](N)CC(=O)N[C@@H]1[C@H](O)[C@@H](OC(N)=O)[C@@H](CO)O[C@H]1\\N=C1\\N[C@H]2[C@H](N1)C(=O)NC[C@H]2O",
                 "chem_synonyms": [
                     "yazumycin E",
                     "nourseothricin E",
                     "racemomycin E"
                 ],
-                "chem_struct": "NCCC[C@H](N)CC(=O)NCCC[C@H](N)CC(=O)N[C@@H]1[C@H](O)[C@@H](OC(N)=O)[C@@H](CO)O[C@H]1\\N=C1\\N[C@H]2[C@H](N1)C(=O)NC[C@H]2O",
-                "chem_acts": [
-                    {
-                        "activity": "toxic"
-                    },
-                    {
-                        "activity": "antibacterial"
-                    }
-                ],
-                "evidence": [
-                    "Other"
+                "compound": "streptothricin E",
+                "evidence": [
+                    "Mass spectrometry"
                 ]
             },
             {
-                "compound": "streptothricin D",
+                "chem_acts": [
+                    {
+                        "activity": "toxic"
+                    },
+                    {
+                        "activity": "antibacterial"
+                    }
+                ],
+                "chem_struct": "NCCC[C@H](N)CC(=O)NCCC[C@H](N)CC(=O)NCCC[C@H](N)CC(=O)N[C@@H]1[C@H](O)[C@@H](OC(N)=O)[C@@H](CO)O[C@H]1\\N=C1\\N[C@H]2[C@H](N1)C(=O)NC[C@H]2O",
                 "chem_synonyms": [
                     "yazumycin D",
                     "nourseothricin D",
                     "racemomycin D"
                 ],
-                "chem_struct": "NCCC[C@H](N)CC(=O)NCCC[C@H](N)CC(=O)NCCC[C@H](N)CC(=O)N[C@@H]1[C@H](O)[C@@H](OC(N)=O)[C@@H](CO)O[C@H]1\\N=C1\\N[C@H]2[C@H](N1)C(=O)NC[C@H]2O",
-=======
-                "chem_struct": "NCCC[C@H](N)CC(=O)N[C@@H]1[C@H](O)[C@@H](OC(N)=O)[C@@H](CO)O[C@H]1\\N=C1\\N[C@H]2[C@H](N1)C(=O)NC[C@H]2O",
-                "chem_synonyms": [
-                    "nourseothricin F",
-                    "yazumycin F",
-                    "racemomycin F"
-                ],
-                "compound": "streptothricin F",
+                "compound": "streptothricin D",
                 "evidence": [
                     "Mass spectrometry"
                 ]
             },
             {
->>>>>>> c4f08a84
-                "chem_acts": [
-                    {
-                        "activity": "toxic"
-                    },
-                    {
-                        "activity": "antibacterial"
-                    }
-                ],
-<<<<<<< HEAD
-                "evidence": [
-                    "Other"
-                ]
-            },
-            {
-                "compound": "streptothricin C",
+                "chem_acts": [
+                    {
+                        "activity": "toxic"
+                    },
+                    {
+                        "activity": "antibacterial"
+                    }
+                ],
+                "chem_struct": "NCCC[C@H](N)CC(=O)NCCC[C@H](N)CC(=O)NCCC[C@H](N)CC(=O)NCCC[C@H](N)CC(=O)N[C@@H]1[C@H](O)[C@@H](OC(N)=O)[C@@H](CO)O[C@H]1\\N=C1\\N[C@H]2[C@H](N1)C(=O)NC[C@H]2O",
                 "chem_synonyms": [
                     "racemomycin C",
                     "yazumycin C",
                     "nourseothricin C"
                 ],
-                "chem_struct": "NCCC[C@H](N)CC(=O)NCCC[C@H](N)CC(=O)NCCC[C@H](N)CC(=O)NCCC[C@H](N)CC(=O)N[C@@H]1[C@H](O)[C@@H](OC(N)=O)[C@@H](CO)O[C@H]1\\N=C1\\N[C@H]2[C@H](N1)C(=O)NC[C@H]2O",
-=======
-                "chem_struct": "NCCC[C@H](N)CC(=O)NCCC[C@H](N)CC(=O)N[C@@H]1[C@H](O)[C@@H](OC(N)=O)[C@@H](CO)O[C@H]1\\N=C1\\N[C@H]2[C@H](N1)C(=O)NC[C@H]2O",
-                "chem_synonyms": [
-                    "yazumycin E",
-                    "nourseothricin E",
-                    "racemomycin E"
-                ],
-                "compound": "streptothricin E",
-                "evidence": [
-                    "Mass spectrometry"
-                ]
-            },
-            {
-                "chem_acts": [
-                    {
-                        "activity": "toxic"
-                    },
-                    {
-                        "activity": "antibacterial"
-                    }
-                ],
-                "chem_struct": "NCCC[C@H](N)CC(=O)NCCC[C@H](N)CC(=O)NCCC[C@H](N)CC(=O)N[C@@H]1[C@H](O)[C@@H](OC(N)=O)[C@@H](CO)O[C@H]1\\N=C1\\N[C@H]2[C@H](N1)C(=O)NC[C@H]2O",
-                "chem_synonyms": [
-                    "yazumycin D",
-                    "nourseothricin D",
-                    "racemomycin D"
-                ],
-                "compound": "streptothricin D",
-                "evidence": [
-                    "Mass spectrometry"
-                ]
-            },
-            {
->>>>>>> c4f08a84
-                "chem_acts": [
-                    {
-                        "activity": "toxic"
-                    },
-                    {
-                        "activity": "antibacterial"
-                    }
-                ],
-<<<<<<< HEAD
-                "evidence": [
-                    "Other"
-=======
-                "chem_struct": "NCCC[C@H](N)CC(=O)NCCC[C@H](N)CC(=O)NCCC[C@H](N)CC(=O)NCCC[C@H](N)CC(=O)N[C@@H]1[C@H](O)[C@@H](OC(N)=O)[C@@H](CO)O[C@H]1\\N=C1\\N[C@H]2[C@H](N1)C(=O)NC[C@H]2O",
-                "chem_synonyms": [
-                    "racemomycin C",
-                    "yazumycin C",
-                    "nourseothricin C"
-                ],
                 "compound": "streptothricin C",
                 "evidence": [
                     "Mass spectrometry"
->>>>>>> c4f08a84
                 ]
             }
         ],
         "loci": {
             "accession": "AB684619.1",
             "completeness": "Unknown",
-<<<<<<< HEAD
-            "start_coord": 1,
             "end_coord": 34051,
             "evidence": [
                 "Heterologous expression"
-            ]
-=======
-            "end_coord": 34051,
-            "evidence": [
-                "Heterologous expression"
             ],
             "start_coord": 1
->>>>>>> c4f08a84
         },
         "mibig_accession": "BGC0000432",
         "minimal": false,
